--- conflicted
+++ resolved
@@ -16,12 +16,8 @@
         "php": "^7.3|^8.0|^8.1",
         "nesbot/carbon": "^1.26.3 || ^2.0",
         "guzzlehttp/guzzle": "~7.0|~6.0|~5.0|~4.0",
-<<<<<<< HEAD
         "guzzlehttp/oauth-subscriber": "^0.6.0",
-        "firebase/php-jwt": "^5.0",
-=======
         "firebase/php-jwt": "^6.0",
->>>>>>> 909bb583
         "illuminate/support": "^7.0|^8.0|^9.0|^10.0",
         "macsidigital/laravel-oauth2-client": "^1.2|^2.0"
     },
